--- conflicted
+++ resolved
@@ -115,144 +115,6 @@
     ('ST_IsValid', None,
      'Returns ``true`` if the ``ST_Geometry`` is well formed.'),
 
-<<<<<<< HEAD
-
-class ST_Crosses(GenericFunction):
-    name = 'ST_Crosses'
-
-
-class ST_Disjoint(GenericFunction):
-    name = 'ST_Disjoint'
-
-
-class ST_Distance(GenericFunction):
-    name = 'ST_Distance'
-
-
-class ST_Distance_Sphere(GenericFunction):
-    name = 'ST_Distance_Sphere'
-
-
-class ST_DFullyWithin(GenericFunction):
-    name = 'ST_DFullyWithin'
-
-
-class ST_DWithin(GenericFunction):
-    name = 'ST_DWithin'
-
-
-class ST_Equals(GenericFunction):
-    name = 'ST_Equals'
-
-
-class ST_Intersects(GenericFunction):
-    name = 'ST_Intersects'
-
-
-class ST_Length(GenericFunction):
-    name = 'ST_Length'
-
-
-class ST_OrderingEquals(GenericFunction):
-    name = 'ST_OrderingEquals'
-
-
-class ST_Overlaps(GenericFunction):
-    name = 'ST_Overlaps'
-
-
-class ST_Perimeter(GenericFunction):
-    name = 'ST_Perimeter'
-
-
-class ST_Project(GenericFunction):
-    name = 'ST_Project'
-    type = types.Geography
-
-
-class ST_Relate(GenericFunction):
-    name = 'ST_Relate'
-
-
-class ST_Touches(GenericFunction):
-    name = 'ST_Touches'
-
-
-class ST_Within(GenericFunction):
-    name = 'ST_Within'
-
-
-#
-# Geometry Processing
-#
-
-
-class ST_Buffer(GenericFunction):
-    """
-    Return type: :class:`geoalchemy2.types.Geometry`.
-    """
-    name = 'ST_Buffer'
-    type = types.Geometry
-
-
-class ST_Difference(GenericFunction):
-    """
-    Return type: :class:`geoalchemy2.types.Geometry`.
-    """
-    name = 'ST_Difference'
-    type = types.Geometry
-
-
-class ST_Intersection(GenericFunction):
-    """
-    Return type: :class:`geoalchemy2.types.Geometry`.
-    """
-    name = 'ST_Intersection'
-    type = types.Geometry
-
-
-class ST_Union(GenericFunction):
-    """
-    Return type: :class:`geoalchemy2.types.Geometry`.
-    """
-    name = 'ST_Union'
-    type = types.Geometry
-
-
-#
-# Raster Accessors
-#
-
-
-class ST_AsRaster(GenericFunction):
-    """
-    Return type: :class:`geoalchemy2.types.Raster`.
-    """
-    name = 'ST_AsRaster'
-    type = types.Raster
-
-
-#
-# Raster Accessors
-#
-
-
-class ST_Height(GenericFunction):
-    name = 'ST_Height'
-
-
-class ST_Width(GenericFunction):
-    name = 'ST_Width'
-
-
-#
-# Raster Pixel Accessors and Setters
-#
-
-
-class ST_Value(GenericFunction):
-    name = 'ST_Value'
-=======
     ('ST_NPoints', None,
      'Return the number of points (vertexes) in a geometry.'),
 
@@ -451,4 +313,38 @@
         attributes['__doc__'] = '\n\n'.join(docs)
 
     globals()[name] = type(name, (GenericFunction,), attributes)
->>>>>>> 9f26714e
+
+
+#
+# Raster Constructors
+#
+
+
+class ST_AsRaster(GenericFunction):
+    """
+    Return type: :class:`geoalchemy2.types.Raster`.
+    """
+    name = 'ST_AsRaster'
+    type = types.Raster
+
+
+#
+# Raster Accessors
+#
+
+
+class ST_Height(GenericFunction):
+    name = 'ST_Height'
+
+
+class ST_Width(GenericFunction):
+    name = 'ST_Width'
+
+
+#
+# Raster Pixel Accessors and Setters
+#
+
+
+class ST_Value(GenericFunction):
+    name = 'ST_Value'